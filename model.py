--- conflicted
+++ resolved
@@ -78,16 +78,11 @@
 
 			#have the initial position start at the centre of the y axis
 			x = 0
+            #x = self.width/2 #uncomment to position bacteria in the centre of the modelling space 
 			y = self.height/2
 
-<<<<<<< HEAD
-
-			pos = np.array((0.00035, y))
-=======
-			x = self.width/2
-			pos = np.array((0.0035, y))
-			
->>>>>>> 24e5a6e3
+			#x = self.width/2
+			pos = np.array((x, y))
 
 			bacteria = Bacteria(
 				i,
