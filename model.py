"""
Tube model which inserts a number of bacteria set in server.py
The concentration of attractant is modelled using a partial differential equation.
The density of bacteria is approximated using kernel density estimation.

Multiple model objects can be created - allowing for multiple simulations to be run as replicates
"""

import numpy as np
import statsmodels.api as sm
import pandas as pd

from mesa import Model
from mesa.space import ContinuousSpace
from mesa.time import RandomActivation

from bacteria import Bacteria

#set global variables for the tube model
D_c = 1.e-10 #diffusion coefficient of the nutrients
c_0= 5.56E-3 #intial concentration of glucose in the tube
beta = 5E-18 #number of moles of glucose consumed per bacteria per second
radius = 10E-4	#radius of bacteria in centimetres

#scaling parameters
tau = 1 #time scale
L = 1 #lengh scaling
p_inf = 1 #population scaling

doubling_mean = 360 #mean doubling time of bacteria
doubling_std = 20 #std of doubling time of bacteria


class Tube(Model):
	"""
	Creates tube mode. Handles scheduling of the agents and calculates the densities of bacteria.
	"""

	def __init__(
		self,
		population=100,
		width=100,
		height=100,
		name = " "

	):
		self.population = population
		self.width = width
		self.height = height
		self.name = name
		self.dx = 0.01 #size of grid increments
<<<<<<< HEAD
		self.dt = 0.01 #length of the timesteps in the model
=======
		self.dt = 0.01 #size of time increments
>>>>>>> 346092d7
		self.nx = int(width/self.dx) #number of increments in x direction
		self.ny = int(height/self.dx) #number of increments in y direction
		self.ticks = 0 #count the number of ticks which have elapsed
		self.schedule = RandomActivation(self)
		self.space = ContinuousSpace(width, height, True)
		self.make_agents()
		self.running = True 

		#calculate the values for dimensionless parameters
		self.D_star = (D_c*tau)/(L*L)
		self.c_star = 1
		self.beta_star = (beta*p_inf*tau)/(c_0*self.width*self.height)
		#self.beta_star = 1E-8#practise placeholder parameter

		#generate grid to solve the concentration over 
		self.u0 = self.c_star * np.ones((self.nx+1, self.ny+1)) #starting concentration of bacteria
		self.u = self.u0.copy() #current concentration of bacteria - updating through each timestep

		#store the location of the band at each timepoint
		self.band_location = []  # intialise list to store the location of the band at each dt

	def make_agents(self):

		"""
		Create self.population agents, with random positions and starting headings.
		"""
		for i in range(self.population):

			#have the initial position start at the centre of the y axis
			x = 0
			y = self.height/2

			pos = np.array((0.00035, y))
			pos = np.array((0.5, 0.5))

			bacteria = Bacteria(
				i,
				self,
				pos,
				self.width,
				self.height,
				False,
			)
			self.space.place_agent(bacteria, pos)
			self.schedule.add(bacteria)


	def bacteriaReproduce(self):
		"""
		Models the bacteria dividing and adding an extra agent at
		the same location as the bacterium which is dividing
		"""

		# get a list containing all of the agents
		all_agents = self.schedule.agents
		agent_growthstate = np.array([all_agents[i].next_double for i in range(len(all_agents))])

		#identify which of these are less than dt
		grew = np.where(agent_growthstate < self.dt)

		if len(grew[0]) > 0:

			for i in range(len(grew[1])):

				#get the position of the new bacteria
				pos = all_agents[i].pos

				self.population = self.population + 1

				bacteria = Bacteria(
					self.population+1,
					self,
					pos,
					self.width,
					self.height,
					True,
				)
				self.space.place_agent(bacteria, pos)
				self.schedule.add(bacteria)

				#reset the growth status of the bacteria which just doubled
				#all_agents[i].next_double = np.random.normal(doubling_mean, doubling_std, 1)

	def densityKernel(self):
		"""
		Use the Multivariate Gaussian density kernel to calculate the density of bacteria in the tube

		Uses a multivariate kernel estimate. Estimates the bandwidth using Scotts rule.
		"""

		# get a list containing all of the agents
		all_agents = self.schedule.agents

		# get the postions of these agents
		agent_positions = [all_agents[i].pos for i in range(len(all_agents))]

		#determine how many decimals to round to
		r= round(-1 * np.log10(self.dx))

		#generate a grid
		X, Y = np.mgrid[0:self.width:(self.nx + 1) * 1j, 0:self.height:(self.ny + 1) * 1j]
		#get the coordinates in the grid
		positions = np.vstack([X.ravel(), Y.ravel()])

		dens = sm.nonparametric.KDEMultivariate(data = agent_positions, var_type = 'cc')

		#get the density at each grid point
		bact_dens = dens.pdf(positions)
		bact_dens = np.reshape(bact_dens.T, X.shape)

		if np.isnan(np.min(bact_dens)) == True:
			bact_dens = np.zeros((bact_dens.shape))

		return bact_dens.T

	def stepConcentration(self):
		"""
		Update the concentration grid of the model depending on the current location of agents.
		Uses finite difference equations of Ficks law from Franz et al.
		"""
		dx2, dy2 = self.dx * self.dx, self.dx * self.dx

		#get the gaussian density kernel of the bacteria
		bacterial_density = self.densityKernel().T

		self.u[1:-1, 1:-1] = self.u0[1:-1, 1:-1] + self.D_star * self.dt * ((self.u0[2:, 1:-1] - 2 * self.u0[1:-1, 1:-1] + self.u0[:-2, 1:-1]) / dx2 + (
						self.u0[1:-1, 2:] - 2 * self.u0[1:-1, 1:-1] + self.u0[1:-1, :-2]) / dy2) - self.dt * self.beta_star *self.population*bacterial_density[1:-1, 1:-1]

		# set such that the concentration cannot be lowered below zero
		self.u[self.u < 0] = 0
		# incorporate the bacteria into this using vectorisation
		self.u0 = self.u.copy()

		#have the concentration save to a file such that it can be read by the agents
		u_df = pd.DataFrame(self.u)
		#conc_file = 'concentration_field.csv'
		#u_df.to_csv(conc_file, index = False)

		dens_df = pd.DataFrame(bacterial_density)
		#dens_file = 'density_field.csv'
		#dens_df.to_csv(dens_file, index = False )

		#save updated versions of the density and concentration periodically
		if self.ticks % 100 == 0: #save every 100 ticks (i.e every 5 seconds)
			concfield_name = str(self.name)+'_concentration_field_'+str(self.ticks) + "_ticks.csv"
			densfield_name = str(self.name)+'_density_field_' +str(self.ticks) + "_ticks.csv"
			u_df.to_csv(concfield_name, index = False)
			dens_df.to_csv(densfield_name, index = False)

		#update band location with the current location of the chemotaxis band
		#TODO regulate at which timepoints this is updated
		self.detectBand(dens_df)
		#save the band density
		band_name = str(self.name) + '_band_location_'+str(self.ticks)+"_ticks.csv"
		band_df = pd.DataFrame({'time': [self.dt*i for i in range(0,self.ticks)], "distance (cm)": self.population})
		band_df.to_csv(band_name, index = False)

	def detectBand(self, dens_df):
		"""
		Detect the band in the tube by evaluating the mean bacterial density across each row
		:return:
		"""
		dens_df = dens_df.T
		col_means = dens_df.values.mean(axis=0)

		#get the column with the maximum density
		max_dens_dx = np.where(col_means == np.amax(col_means))

		#get the location relative to the size of the tube
		max_dens_loc = max_dens_dx[0][0] * self.dx

		#update the list of band locations
		self.band_location.append(max_dens_loc)

	def step(self):
		self.schedule.step()
		#self.stepConcentration()
		self.bacteriaReproduce()
		#update the number of ticks which have occured
		self.ticks = self.ticks + 1





<|MERGE_RESOLUTION|>--- conflicted
+++ resolved
@@ -49,11 +49,8 @@
 		self.height = height
 		self.name = name
 		self.dx = 0.01 #size of grid increments
-<<<<<<< HEAD
 		self.dt = 0.01 #length of the timesteps in the model
-=======
 		self.dt = 0.01 #size of time increments
->>>>>>> 346092d7
 		self.nx = int(width/self.dx) #number of increments in x direction
 		self.ny = int(height/self.dx) #number of increments in y direction
 		self.ticks = 0 #count the number of ticks which have elapsed
