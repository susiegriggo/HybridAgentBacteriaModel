"""
Tube model which inserts a number of bacteria set in server.py
The concentration of attractant is modelled using a partial differential equation.
The density of bacteria is approximated using kernel density estimation.
Multiple model objects can be created - allowing for multiple simulations to be run as replicates
"""

from mesa import Model
from mesa.space import ContinuousSpace
from mesa.time import RandomActivation
from bacteria import Bacteria

import numpy as np
import statsmodels.api as sm
import pandas as pd
from sklearn.neighbors import KernelDensity
import time
from fastdist import fastdist
from collections import Counter

#set global variables for the tube model
D_c = 1.e-10 #diffusion coefficient of the nutrients
c_0= 6E-3 #intial concentration of molecules in the tube
beta = 5E-18 #number of moles of glucose consumed per bacteria per second
radius = 1*10E-4 #radius of bacteria in centimetres

#scaling parameters
tau = 1 #time scale
L = 1 #lengh scalin

class Tube(Model):
    """
    Creates tube mode. Handles scheduling of the agents and calculates the densities of bacteria.
    """

    def __init__(
        self,
        population=100,
        width_=100,
        height_=100,
        name = " ",
        pattern = "tumble",
        beta_star = False,
        c_star = False,

    ):

        """
        Create a model object
        Args:
            population: number of agents starting in the model
            width: width of the modelling space in cm
            height: height of the modelling space in cm
            name: name given as a prefix for the model files
            pattern: movement pattern to use in the model
            beta_star = dimensionless consumption term
            c_star = dimensionless starting concentration
        """

        self.population = int(population)
        self.width = width_
        self.height = height_
        self.prefix =  str(name)+'_pop'+str(self.population)
        self.pattern = pattern
        self.dx = 0.001 #size of grid increments
        self.dt = 0.01 #length of the timesteps in the model
        self.nx = int(width_/self.dx) #number of increments in x direction
        self.ny = int(height_/self.dx) #number of increments in y direction
        self.ticks = 1 #count the number of ticks which have elapsed
        self.schedule = RandomActivation(self)
        self.space = ContinuousSpace(width_, height_, False)

        #calculate the values for dimensionless parameters
        self.p_inf = self.population/(self.width*self.height) #starting density of bacteria
        self.D_star = (D_c*tau)/(L*L)

        #if value for c_star is not parsed calculated set to 1
        if not c_star:
            self.c_star = 1
        else:
            self.c_star = c_star

        #if a value for beta_star is not given calculate manually
        if not beta_star:
            self.beta_star = (beta*self.p_inf*tau)/(c_0*self.width*self.height)
        else:
            self.beta_star = beta_star

        #update the prefix with these terms
        self.prefix = self.prefix + '_betastar'+str(self.beta_star)+'_cstar'+str(self.c_star)

        #create agents
        self.make_agents()
        self.running = True

        #generate grid to solve the concentration over
        self.u0 = self.c_star * np.ones((self.nx+1, self.ny+1)) #starting concentration of bacteria
        self.u = self.u0.copy() #current concentration of bacteria

        #store the location of the band at each timepoint
        self.band_location = []  # intialise list to store the location of the band at each dt

        global dx, width, height, nx, ny
        dx = self.dx
        nx = self.nx
        ny = self.ny
        width = self.width
        height = self.height


    def make_agents(self):
        """
        Create self.population agents, with random positions and starting headings.
        """
        for i in range(self.population):

            #have the initial position start at the centre of the y axis
            #x = self.width/1000
            x = self.width/2 #uncomment to position bacteria in the centre of the modelling space
            y = self.height/2

            #x = self.width/2
            pos = np.array((x, y))

            bacteria = Bacteria(
                i,
                self,
                pos,
                self.width,
                self.height,
                False,
                self.prefix,
                self.pattern,
            )
            self.space.place_agent(bacteria, pos)
            self.schedule.add(bacteria)


    def bacteriaReproduce(self):
        """
        Models the bacteria dividing and adding an extra agent at
        the same location as the bacterium which is dividing
        """

        # get a list containing all of the agents
        all_agents = self.schedule.agents
        agent_growthstate = np.array([all_agents[i].next_double for i in range(len(all_agents))])

        #identify which of these are less than dt
        grew = np.where(agent_growthstate < self.dt)

        if len(grew[0]) > 0:

            for i in range(len(grew[1])):

                #get the position of the new bacteria
                pos = all_agents[i].pos

                self.population = self.population + 1

                bacteria = Bacteria(
                    self.population+1,
                    self,
                    pos,
                    self.width,
                    self.height,
                    True,
                    self.prefix,
                    self.pattern,
                    2.41E-3,
                )
                self.space.place_agent(bacteria, pos)
                self.schedule.add(bacteria)


    def densityKernel(self, agent_positions):
        """
        Alternative to density kernel function above
        """
        #get a list of the x and y values
        x_list = [position[0] for position in agent_positions]
        y_list = [position[1] for position in agent_positions]
        xy = np.vstack([x_list, y_list])

        #calcualte the bandwidth for the computation
        d = xy.shape[0] #number of dimensions
        n = xy.shape[1]

        #calculate the bandwidth
        bw = scottsRule(x_list, y_list)

        #calculate the density kernel
        xx, yy, zz, = kde2D(x_list,y_list,bw, nx+1,ny+1)

        return zz

    def stepConcentration(self):
        """
        Update the concentration grid of the model depending on the current location of agents.
        Uses finite difference equations of Ficks law from Franz et al.
        """
        dx2, dy2 = self.dx * self.dx, self.dx * self.dx

        #get the positions of all agents
        all_agents = self.schedule.agents
        agent_positions = [all_agents[i].pos for i in range(len(all_agents))]

        #get the gaussian density kernel of the bacteria
        bacterial_density = self.densityKernel(agent_positions)

        #solve the partial differential equation model using the fintie difference method
        self.u[1:-1, 1:-1] = self.u0[1:-1, 1:-1] + self.D_star * self.dt * ((self.u0[2:, 1:-1] - 2 * self.u0[1:-1, 1:-1] + self.u0[:-2, 1:-1]) / dx2 + (
                        self.u0[1:-1, 2:] - 2 * self.u0[1:-1, 1:-1] + self.u0[1:-1, :-2]) / dy2) - self.dt * self.beta_star *self.population*bacterial_density[1:-1, 1:-1]

        # set such that the concentration cannot be lowered below zero
        self.u[self.u < 0] = 0
        # incorporate the bacteria into this using vectorisation
        self.u0 = self.u.copy()

        dens_df = pd.DataFrame(bacterial_density)

        #save updated versions of the density and concentration periodically
        if self.ticks % 100 == 0: #save every 100 ticks (i.e every 10 seconds)
            concfield_name = str(self.prefix)+'_concentration_field_'+str(self.ticks) + "_ticks.csv"
            densfield_name = str(self.prefix)+'_density_field_' +str(self.ticks) + "_ticks.csv"

            u_df = pd.DataFrame(self.u)
            conc_file = str(self.prefix)+'_concentration_field.csv'
            u_df.to_csv(conc_file, index = False)
            u_df.to_csv(concfield_name, index = False)
            dens_df.to_csv(densfield_name, index = False)

        #update band location with the current location of the chemotaxis band
        self.detectBand(dens_df)
        #save the band density
        #if self.ticks % 100 == 0: #save every 100 ticks (i.e every 1 second)
        #   band_name = str(self.name) + '_band_location_'+str(self.ticks)+"_ticks.csv"
        #   band_df = pd.DataFrame({'time': [self.dt*i for i in range(0,self.ticks)], "distance (cm)": self.band_location})
        #   band_df.to_csv(band_name, index = False)

    def detectBand(self, dens_df):
        """
        Detect the band in the tube by evaluating the mean bacterial density across each row
        """
        dens_df = dens_df.T
        col_means = dens_df.values.mean(axis=0)

        #get the column with the maximum density
        max_dens_dx = np.where(col_means == np.amax(col_means))

        #get the location relative to the size of the tube
        max_dens_loc = max_dens_dx[0][0] * self.dx

        #update the list of band locations
        self.band_location.append(max_dens_loc)

    def neighbourCollide(self):
        """
        Check if neighbours  colliding using a grid. If neighbours collide perform an inelastic collision.
        If there is two cells with the same angle consider these the same cell
        """

        #get the positions of all agents
        agent_positions = [agent.pos for agent in self.schedule.agents]
        agent_positions = np.array(agent_positions)

        #round the list of positions using the radius
        r = 4 #round to 4 decimals - consistent with 1 micron radius
        agent_pos_rounded = [(round(position[0], r),round(position[1], r)) for position in agent_positions]

        #see how many collision points occur
        position_counter = Counter(agent_pos_rounded)
        counter_df = pd.DataFrame.from_dict(position_counter, orient='index').reset_index()
        colliders = counter_df[counter_df[0] > 1]
        collider_points = colliders['index'].values

        #loop through the colliding points
        for point in collider_points:

            #get the indices corresponding to the point
            idx = [i for i, d in enumerate(agent_pos_rounded) if d == point]

            #if there are more than two agents involved in the collision just consider the closest two
            if len(idx) > 2:

<<<<<<< HEAD
                #get the positions of the colliding bacteria
                position_list = [self.schedule.agents[i].pos for i in idx]
                position_list = np.array(position_list)

                #get the 2 closest points out of these points
                dist_mat = fastdist.matrix_pairwise_distance(position_list, fastdist.euclidean, "euclidean", return_matrix=True)
=======
                # position_list = [self.schedule.agents[i].pos for i in range(len(agent_list))]
                close_points = closest_points(position_list, 2)
                end = time.time()
                print(end - start)
                # get the indexes of these points
                shortest_pair = [position_list.index(close_points[0]), position_list.index(close_points[0])]
>>>>>>> bb1c99d4

                #get the index of the minimum
                idx = np.argwhere(dist_mat == np.min(dist_mat))[0]

            # perform the collision by swapping the angles (simulate an incidence angle)
            angle_0 = self.schedule.agents[idx[0]].ang
            angle_1 = self.schedule.agents[idx[1]].ang

            self.schedule.agents[idx[0]].ang = angle_1
            self.schedule.agents[idx[1]].ang = angle_0

    def step(self):

        #perform a step
        print('STEPPING')
        start = time.time()
        self.schedule.step()
        end = time.time()
        print(end - start)

        # correct for neighbouring bacteria which have collided
        # ignore the first tick as everything will collide
        if self.ticks > 1:
            print('CONCENTRATION')
            start = time.time()
            self.stepConcentration()
            end = time.time()
            print(end - start)
            print('NEIGHBOURS')
            start = time.time()
            self.neighbourCollide()
            end = time.time()
            print(end - start)

        # let bacteria reproduce
        print('REPRODUCING')
        start = time.time()
        self.bacteriaReproduce()
        end = time.time()
        print(end - start)

        #update the number of ticks which have occured
        self.ticks = self.ticks + 1
        if self.ticks % 100 == 0:
            print('TIME ELAPSED: '+ str(self.ticks*self.dt)+ ' seconds', flush = True)

def kde2D(x, y , bandwidth, xbins, ybins, **kwargs):

    #create a grid of the agent locations
    xx, yy = np.mgrid[0:width:xbins*1j, 0:height:ybins*1j]

    xy_sample = np.vstack([yy.ravel(), xx.ravel()]).T
    xy_train = np.vstack([y, x]).T

    #calculate the density kernel
    kde_skl = KernelDensity(bandwidth=bandwidth, algorithm='kd_tree', rtol=0)
    kde_skl.fit(xy_train)

    # score_samples() returns the log-likelihood of the samples
    z = np.exp(kde_skl.score_samples(xy_sample))

    return xx, yy, np.reshape(z, xx.shape)

def scottsRule(x, y):
    """Compute bandwidth using Scotts rule. Note that in two-dimensions Scotts rule is equivalent to silvermans rule"""
    n =  len(x)
    std = np.array((np.std(x),np.std(y)))
    return np.mean(std)* n**(-1/6)











<|MERGE_RESOLUTION|>--- conflicted
+++ resolved
@@ -283,21 +283,12 @@
             #if there are more than two agents involved in the collision just consider the closest two
             if len(idx) > 2:
 
-<<<<<<< HEAD
                 #get the positions of the colliding bacteria
                 position_list = [self.schedule.agents[i].pos for i in idx]
                 position_list = np.array(position_list)
 
                 #get the 2 closest points out of these points
                 dist_mat = fastdist.matrix_pairwise_distance(position_list, fastdist.euclidean, "euclidean", return_matrix=True)
-=======
-                # position_list = [self.schedule.agents[i].pos for i in range(len(agent_list))]
-                close_points = closest_points(position_list, 2)
-                end = time.time()
-                print(end - start)
-                # get the indexes of these points
-                shortest_pair = [position_list.index(close_points[0]), position_list.index(close_points[0])]
->>>>>>> bb1c99d4
 
                 #get the index of the minimum
                 idx = np.argwhere(dist_mat == np.min(dist_mat))[0]
@@ -363,6 +354,7 @@
 
 def scottsRule(x, y):
     """Compute bandwidth using Scotts rule. Note that in two-dimensions Scotts rule is equivalent to silvermans rule"""
+    
     n =  len(x)
     std = np.array((np.std(x),np.std(y)))
     return np.mean(std)* n**(-1/6)
