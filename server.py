--- conflicted
+++ resolved
@@ -12,13 +12,4 @@
 parser.add_argument( "-s", "--steps", help = 'number of steps for the model to perform', type = int)
 args = parser.parse_args()
 
-<<<<<<< HEAD
-#server = ModularServer(Tube, [bacteria_canvas], "Bacteria", model_params)
-model = Tube(1000,20,1) 
-for i in range(10000):
-=======
-model = Tube(args.population, args.width, args.height)
-for i in range(10):
->>>>>>> c40bbcf2
-    model.step()
-    print('step: '+str(i))+model = Tube(1000,20,1) 