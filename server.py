--- conflicted
+++ resolved
@@ -12,11 +12,9 @@
 parser.add_argument( "-s", "--steps", help = 'number of steps for the model to perform', type = int)
 args = parser.parse_args()
 
-<<<<<<< HEAD
 
+model = Tube(args.population, args.width, args.height) 
 for i in range(10):
     model.step()
     print('step: '+str(i)
-=======
-model = Tube(1000,20,1) 
->>>>>>> 91f92d55
+
