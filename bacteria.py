"""
Creates a bacteria object which can be added to a tube model
"""
import numpy as np
import random
import pandas as pd
from mesa import Agent
import math

radius = 10E-4  # cm
D_rot = 0.062 #rational diffusion coefficient radians^2/s
D_rot = D_rot*10E-9 #change the units to cm
epsilon = 10E-16#adjusts edges of the modelling space- must be sufficiently small or causes errors with wall effects

alpha =  0.5  #bias of the bacteria to the nutrients it is consuming based on the previous run duration
doubling_mean = 360
doubling_std = 20
#doubling_mean = 10E+26
#doubling_std = 0

velocity_mean = 2.41E-3 #mean velocity in cm/s
velocity_std = 6E-4 #standrd deviation of the velocity
<<<<<<< HEAD
=======
reverse_std = 15
>>>>>>> 24e5a6e3

#wall effects
arch_collision = 1 #probability of an arch collision
tangent_collision = 1 - arch_collision #probability of a tangential deflection collision

#list of positions
pos_list =[]

class Bacteria(Agent):
    """

    Creates a bacteria agent
    """

    def __init__(
        self,
        unique_id,
        model,
        pos,
        width,
        height,
        daughter,
        model_name,
        pattern,
    ):
        """
        Create a new Bacteria

        Args:
            unique_id: Unique agent identifier.
            pos: Starting position
            width: size of the modelling space
            height: size fo the modelling space
            daughter: True/False of whether bacteria is a daughter cell of a cell in the model
            pattern: 'tumble' for tun and tumble, 'reverse' for run and reverse and 'reverse_flick' for run, reverse flick
        """

        super().__init__(unique_id, model)
        self.unique_id = unique_id
        self.pos = np.array(pos)
        self.model_name = model_name #name of the model which the agent resides
        self.pattern = pattern
        self.mean_run = 1


        if self.pattern == "tumble":
            self.ang_mean = 68
            self.ang_std = 37
            self.status = 0  # 0 is tumbling, 1 is running, 2 is extending a run
            self.mean_tumble = 0.1
            self.duration = self.getDuration(self.mean_tumble)

        if self.pattern == "reverse":
            self.reverse_std = 20
            self.status = 1 #1 is running, 2 is extending a run
            self.duration = self.getDuration(self.mean_run)

        if self.pattern == "flick":
            self.status = 1 #1 is running, 2 is extending a run, 3 is flicking
            self.flick_std = 10
            self.reverse_std = 2
            self.duration = self.getDuration(self.mean_run)

        self.ang = np.random.uniform(0, 360, 1)  # an intial angle such that all of the angles are not synced up
        self.velocity = np.random.normal(velocity_mean, velocity_std, 1)
        self.dt = 0.01 #time for each tick in the simulation
        self.timer = 0  #traces where up to on the current run/tumble
        self.step_counter = 0 #count the number of steps the agent has done

        #wiener process for rotational diffusion
        self.W_x = np.sqrt(self.dt) * np.random.normal(0, 1, 1)
        self.W_y = np.sqrt(self.dt) * np.random.normal(0, 1, 1)
        self.c_start = 0 #concentration of attractant at the start of the run
        self.c_end = 0 #concentration of attractant at the end of the run

        self.next_double = np.random.normal(doubling_mean, doubling_std, 1)

        if daughter == False:
            #if the bacteria is new it could be anywhere in its growth cycle
            self.next_double = np.random.uniform(0, self.next_double,1)

        global model_width
        global model_height
        model_width = width
        model_height = height

    def getTumbleAngle(self, ang_mean, ang_std):
        """
        get the angle for the next reorientation from Bergs lognormal distribution
        with mean of 68 degrees with a standard deviation of 37 degrees

        The angle selected may in the positive or negative direction
        """
        # generate two random numbers between 0 and 1
        a = np.random.rand(1)[0]
        b = np.random.rand(1)[0]

        # calculate Box-Muller transformation
        r = np.sqrt(-2 * np.log(a)) * np.cos(2 * np.pi * b)
        A = np.log((ang_mean * ang_mean) / np.sqrt((ang_mean * ang_std) + (ang_mean * ang_mean)))
        B = np.sqrt(np.log(1 + (ang_std * ang_std) / (ang_mean * ang_mean)))

        # get the tumble angle - the angle is cumulative
        angle = np.exp(B * r + A)

        # Bernoulli distribution to select direction
        d = random.randint(0, 1)
        if d == 0:
            angle = angle * (-1)

        return angle

    def getDuration(self, mean_t):
        """
        Get the duration from a Poisson distribution.
        Used to get the tumble or run duration
        """
        #generate a random number between 0 and 1
        p = random.uniform(0,1)

        #get the duration
        dur = (-1)*mean_t*np.log(p)

        return dur

    def checkCollision(self, pos):
        """
        Check if the bacteria collide with the side of the tube.
        If bacteria collide shorten the run and induce a tumble.
        A small value - episilon is added to keep the bacterium in the modelling space.
        To determine whether an arch or tagent collision occurs a value is drawn from a uniform distribution between 0 and 1
        """

        #get the current position
        x = pos[0]
        y = pos[1]

        #bacteria are hitting the left wall
        if x < 0:

            #adjust position
            x = 0+epsilon

            #determine whether an arch or tangent collision occurs
            p = random.uniform(0, 1)

            #perform tangent collision otherwise arch
            if p >= arch_collision:
                self.ang = 180-self.ang


        #bacteria are hitting the right wall
        elif x > model_width:

            #adjust position
            x = model_width - epsilon

            #determine whether an arch or tangent collision occurs
            p = random.uniform(0, 1)

            #perform tangent colision otherwise arch
            if p >= arch_collision:
                self.ang = 180-self.ang

        #bacteria are hitting the top wall
        if y < 0:

            #adjust position
            y = 0+epsilon

            #determine whether an arch or tangent collision occurs
            p = random.uniform(0, 1)

            #perform tangent collision otherwise arch
            if p >= arch_collision:
                self.ang = 360-self.ang
            #self.ang = self.ang*-1

        #bacteria are hitting the bottom wall
        elif y > model_height:

            #adjust the position
            y = model_height-epsilon

            #determine whether a tangent or arch collision occurs
            p = random.uniform(0, 1)

            #perform tangent collision otherwise arch
            if p >= arch_collision:
                self.ang = 360 - self.ang

        return [x,y]

    def getConcentration(self):
        """
        Get the concentration of attractant at a location for the currently saved concentration field
        :return:
        """

        #the the relevant csv file
        conc_file = str(self.model_name) + '_concentration_field.csv'
        conc_field = pd.read_csv(conc_file, sep = ',')
        #get the number of columns and rows in the concentration field
        conc_nx = len(conc_field.columns) - 1
        conc_ny = len(conc_field) - 1

        #get the increase in each direction per unit time
        conc_dx = model_width/conc_nx
        conc_dy = model_height/conc_ny

        #find the number of decimal places to round the position to
        round_dx = np.log10(conc_dx)*-1
        round_dy = np.log10(conc_dy)*-1

        #get the concentration corresponding to this rounded concentration
        field_pos = [int(round(self.pos[0],int(round_dx))/conc_dx), int(round(self.pos[1], int(round_dy))/conc_dy)]

        #get this position in the concentration dataframe
        current_pos = conc_field.loc[field_pos[1]][field_pos[0]]
        return current_pos

    def neighbourCollide(self):
        """
        Get the neighbours which are in the vicinity of the bacteria and see if they collide
        :return:
        """

        #get the neighbours of the bacteria
        vision = radius #vision is the radius of the bacteria
        colliders = self.model.space.get_neighbors(self.pos, vision, False)

        #if there are colliding bacteria generate new run angles
        if len(colliders) > 0:

            #generate a new run angle
            self.ang = self.getTumbleAngle(self.ang_mean, self.ang_std) + self.ang
            self.ang = self.ang % 360

            #give the colliders new angles as well
            for collider in colliders:
                collider.ang = (self.getTumbleAngle(self.ang_mean, self.ang_std) +self.ang)
                collider.ang = collider.ang %360

    def tumbleStep(self):
        """
        Adjust the timers for a run and tumble motility pattern
        :return:
        """
        if self.timer >= self.duration:

            # if currently tumbling change to run
            if self.status == 0:
                self.status = 1
                # generate a new running angle
                self.ang = self.getTumbleAngle(self.ang_mean, self.ang_std) + self.ang
                self.ang = self.ang %360
                # get the duration of the next run
                self.duration = self.getDuration(self.mean_run)
                self.velocity = np.random.normal(velocity_mean, velocity_std, 1)

            # if its not tumbling its either extending or running
            else:

                if self.status != 2:
                    # if not biasing movement already see if it can be biased
                    current_conc = self.pos[0]
                    #current_conc = self.getConcentration()
                    self.c_start = self.c_end
                    self.c_end = current_conc

                    if self.c_end > self.c_start:
                        self.duration = alpha * self.duration
                        #self.duration = alpha * self.getDuration(self.mean_run)
                        self.status = 2

                else:

                    # if biasing already it is time to tumble
                    self.status = 0
                    # get the duration of the tumble
                    self.duration = self.getDuration(self.mean_tumble)

            # reset timer
            self.timer = 0

    def reverseStep(self):
        """
        Adjust timers for a run and reverse motility pattern.
        1 - running
        2 - extending the run
        :return:
        """

        if self.timer >= self.duration:

	    #reset the timer
            self.timer = 0 

            #if the run has already been extended then reverse
            if self.status == 2:
                self.reverseRun()
                self.status = 1 

            #chec if the run should be extened
            elif self.status == 1 :

                # if not biasing movement already see if it can be extended
                #current_conc = self.pos[0]
                current_conc = self.getConcentration()
                self.c_start = self.c_end
                self.c_end = current_conc

                #if it is increasing then continue
                if self.c_end > self.c_start:
                    self.duration = alpha * self.duration
                    # self.duration = alpha * self.getDuration(self.mean_run)
                    self.status = 2
			

                #if it is not increasing then reverse
                else:
                    self.reverseRun()
	

    def reverseFlickStep(self):
        """
        Adjust timer for a run and reverse motility pattern
         1 - flicking
         2 - reversing
         3 - extending the reverse
        """

        if self.timer >= self.duration:
            
            #reset the timer	
            self.timer = 0 
            
            if self.status == 1:
                #if currently flicking then change to a reverse
                self.reverseRun()
                self.status = 2

            elif self.status == 3:

                #if already extending it is time to flick
                self.flick()
                self.status = 1

            elif self.status == 2:
                #if currently reversing then see if reverse should be extended
                current_conc = self.pos[0]
<<<<<<< HEAD
                current_conc = self.getConcentration()
=======
                #current_conc = self.getConcentration()
>>>>>>> 24e5a6e3
                self.c_start = self.c_end
                self.c_end = current_conc
		

                # if it is increasing then extend the run
                if self.c_end > self.c_start:
                    self.duration = alpha * self.duration 
                    # self.duration = alpha * self.getDuration(self.mean_run)
                    self.status = 3               
		     

                #if not then flick
                else:
                    self.flick()
                    self.status = 1
                    


    def reverseRun(self):
        """Generates a reverse run for the run and reverse and the run and reverse and flick motility pattern"""

        # get a new angle
        reverse_ang = np.random.normal(180, self.reverse_std, 1)
        reverse_direction = random.randint(0, 1)
        self.ang = (self.ang + reverse_ang * reverse_direction) % 360

        # get a duration for the new run
        self.duration = self.getDuration(self.mean_run)

        # get the velocity of the new run
        self.velocity = np.random.normal(velocity_mean, velocity_std, 1)
        
    def flick(self): 
        """Generates a flick for the run reverse flick motility pattern"""
        
        #get a new angle
        flick_ang = np.random.normal(90, self.flick_std,1) 
        flick_direction = random.randint(0,1)
        self.ang = (self.ang + flick_ang * flick_direction) % 360 
        
        #get a duration for the flick 
        self.duration = self.getDuration(self.mean_run)
        
        #get the velocity of the new run 
        self.velocity = np.random.normal(velocity_mean, velocity_std, 1)

    def step(self):
        """
        Perform operations to move bacteria for one tick
        """

        #if bacteria have just doubled reset the doubling timer
        if self.next_double < self.dt:
            self.next_double = np.random.normal(doubling_mean, doubling_std, 1)

        #check if the bacteria is about to collide
        #self.neighbourCollide()

        #get the current timestep in the run/tumble
        step_num = int(self.timer/self.dt)
        x_new = self.pos[0] + self.velocity*self.status*np.cos(np.deg2rad(self.ang))*self.dt+np.sqrt(2*D_rot*self.dt)*self.W_x
        y_new = self.pos[1] + self.velocity*self.status*np.sin(np.deg2rad(self.ang))*self.dt+np.sqrt(2*D_rot*self.dt)*self.W_y
        new_pos = [x_new[0], y_new[0]]

        #check if bacterium collide with edges of the modelling space
        new_pos = self.checkCollision(new_pos)
        self.pos = new_pos

        #move the agent
        self.model.space.move_agent(self, self.pos)

        #add this timestep to the timer
        self.timer = self.timer + self.dt
        #update the time until the next replication
        self.next_double = self.next_double - self.dt

        #update the wiener processes ready for the next tick
        self.W_x = self.W_x + np.sqrt(self.dt) * np.random.normal(0,1,1)
        self.W_y = self.W_y + np.sqrt(self.dt) * np.random.normal(0,1,1)

        #perform adjusts necessary for the current motility pattern
        if self.pattern == 'tumble':
            self.tumbleStep()
        if self.pattern == 'reverse':
            self.reverseStep()
        if self.pattern == 'flick':
            self.reverseFlickStep()

	#uncomment only to make the figure of the run and tumble motlity pattern 
	#save the positions to a file

        if self.unique_id == 1:
            self.step_counter = self.step_counter + 1
            pos_list.append(self.pos)

            #save only every 10 second
            if self.step_counter % 1000 == 0:
                pos_df = pd.DataFrame({'position': pos_list})
                pos_df .to_csv('example_position_list_tumble.csv', index = False)
        

        #hdebugging lines which can be uncommented
        #print('run duration: '+str(self.duration))
        #print('run timer: '+str(self.timer))
        #print('status: '+str(self.status))
        #print('angle: '+str(self.ang))
        #print('velocity: '+str(self.velocity))
        #print('')
        
"""
"""





<|MERGE_RESOLUTION|>--- conflicted
+++ resolved
@@ -20,10 +20,6 @@
 
 velocity_mean = 2.41E-3 #mean velocity in cm/s
 velocity_std = 6E-4 #standrd deviation of the velocity
-<<<<<<< HEAD
-=======
-reverse_std = 15
->>>>>>> 24e5a6e3
 
 #wall effects
 arch_collision = 1 #probability of an arch collision
@@ -289,8 +285,8 @@
 
                 if self.status != 2:
                     # if not biasing movement already see if it can be biased
-                    current_conc = self.pos[0]
-                    #current_conc = self.getConcentration()
+                    #current_conc = self.pos[0]
+                    current_conc = self.getConcentration()
                     self.c_start = self.c_end
                     self.c_end = current_conc
 
@@ -327,7 +323,7 @@
                 self.reverseRun()
                 self.status = 1 
 
-            #chec if the run should be extened
+            #check if the run should be extened
             elif self.status == 1 :
 
                 # if not biasing movement already see if it can be extended
@@ -347,7 +343,6 @@
                 else:
                     self.reverseRun()
 	
-
     def reverseFlickStep(self):
         """
         Adjust timer for a run and reverse motility pattern
@@ -374,12 +369,8 @@
 
             elif self.status == 2:
                 #if currently reversing then see if reverse should be extended
-                current_conc = self.pos[0]
-<<<<<<< HEAD
+                #current_conc = self.pos[0]
                 current_conc = self.getConcentration()
-=======
-                #current_conc = self.getConcentration()
->>>>>>> 24e5a6e3
                 self.c_start = self.c_end
                 self.c_end = current_conc
 		
@@ -436,7 +427,7 @@
             self.next_double = np.random.normal(doubling_mean, doubling_std, 1)
 
         #check if the bacteria is about to collide
-        #self.neighbourCollide()
+        self.neighbourCollide()
 
         #get the current timestep in the run/tumble
         step_num = int(self.timer/self.dt)
@@ -488,11 +479,8 @@
         #print('angle: '+str(self.ang))
         #print('velocity: '+str(self.velocity))
         #print('')
-        
-"""
-"""
-
-
-
-
-
+
+
+
+
+
